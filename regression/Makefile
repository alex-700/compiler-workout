--- conflicted
+++ resolved
@@ -7,14 +7,9 @@
 check: $(TESTS)
 
 $(TESTS): %: %.expr
-	@$(RC) $< && cat $@.input | ./$@ > $@.log && diff $@.log orig/$@.log
-<<<<<<< HEAD
-	@cat $@.input | $(RC) -i $< > $@.log && diff $@.log orig/$@.log
-	@cat $@.input | $(RC) -s $< > $@.log && diff $@.log orig/$@.log
-=======
+	$(RC) $< && cat $@.input | ./$@ > $@.log && diff $@.log orig/$@.log
 	cat $@.input | $(RC) -i $< > $@.log && diff $@.log orig/$@.log
 	cat $@.input | $(RC) -s $< > $@.log && diff $@.log orig/$@.log
->>>>>>> ccb33984
 
 clean:
 	rm -f test*.log *.s *~ $(TESTS)