open Ostap

let parse infile =
  let s = Util.read infile in
  let keywords = [
    "read";
    "write";
    "skip";
    "if";
    "then";
    "elif";
    "else";
    "fi";
    "while";
    "do";
    "od";
    "for";
    "repeat";
    "until"
  ] in
  Util.parse
    (object
       inherit Matcher.t s
       inherit Util.Lexers.decimal s
<<<<<<< HEAD
       inherit Util.Lexers.ident ["read"; "write"; "skip"; "if"; "then"; "else"; "elif"; "fi"; "while"; "do"; "od"; "repeat"; "until"; "for"; (* add new keywords *)] s
=======
       inherit Util.Lexers.ident keywords s
>>>>>>> e8e1cb0b
       inherit Util.Lexers.skip [
	 Matcher.Skip.whitespaces " \t\n";
	 Matcher.Skip.lineComment "--";
	 Matcher.Skip.nestedComment "(*" "*)"
       ] s
     end
    )
    (ostap (!(Language.parse) -EOF))

let main =
  try
    let interpret  = Sys.argv.(1) = "-i"  in
    let stack      = Sys.argv.(1) = "-s"  in
    let to_compile = not (interpret || stack) in
    let infile     = Sys.argv.(if not to_compile then 2 else 1) in
    match parse infile with
    | `Ok prog ->
      if to_compile
<<<<<<< HEAD
      then failwith "Not implemented yet"
        (*            
        let basename = Filename.chop_suffix infile ".expr" in
        ignore @@ X86.build prog basename
        *)
      else 
=======
      then
        let basename = Filename.chop_suffix infile ".expr" in
        ignore @@ X86.build prog basename
      else
>>>>>>> e8e1cb0b
	let rec read acc =
	  try
	    let r = read_int () in
	    Printf.printf "> ";
	    read (acc @ [r])
          with End_of_file -> acc
	in
	let input = read [] in
	let output =
	  if interpret
	  then Language.eval prog input
	  else SM.run (SM.compile prog) input
	in
	List.iter (fun i -> Printf.printf "%d\n" i) output
    | `Fail er -> Printf.eprintf "Syntax error: %s\n" er
  with Invalid_argument _ ->
    Printf.printf "Usage: rc [-i | -s] <input file.expr>\n"
<|MERGE_RESOLUTION|>--- conflicted
+++ resolved
@@ -22,11 +22,7 @@
     (object
        inherit Matcher.t s
        inherit Util.Lexers.decimal s
-<<<<<<< HEAD
-       inherit Util.Lexers.ident ["read"; "write"; "skip"; "if"; "then"; "else"; "elif"; "fi"; "while"; "do"; "od"; "repeat"; "until"; "for"; (* add new keywords *)] s
-=======
        inherit Util.Lexers.ident keywords s
->>>>>>> e8e1cb0b
        inherit Util.Lexers.skip [
 	 Matcher.Skip.whitespaces " \t\n";
 	 Matcher.Skip.lineComment "--";
@@ -45,19 +41,12 @@
     match parse infile with
     | `Ok prog ->
       if to_compile
-<<<<<<< HEAD
       then failwith "Not implemented yet"
         (*            
         let basename = Filename.chop_suffix infile ".expr" in
         ignore @@ X86.build prog basename
         *)
       else 
-=======
-      then
-        let basename = Filename.chop_suffix infile ".expr" in
-        ignore @@ X86.build prog basename
-      else
->>>>>>> e8e1cb0b
 	let rec read acc =
 	  try
 	    let r = read_int () in
