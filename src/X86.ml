(* X86 codegeneration interface *)

(* The registers: *)
let regs = [|"%ebx"; "%ecx"; "%esi"; "%edi"; "%eax"; "%edx"; "%ebp"; "%esp"|]

(* We can not freely operate with all register; only 3 by now *)
let num_of_regs = Array.length regs - 5

(* We need to know the word size to calculate offsets correctly *)
let word_size = 4

(* We need to distinguish the following operand types: *)
type opnd =
  | R of int     (* hard register                    *)
  | S of int     (* a position on the hardware stack *)
  | M of string  (* a named memory location          *)
  | L of int     (* an immediate operand             *)

(* For convenience we define the following synonyms for the registers: *)
let ebx = R 0
let ecx = R 1
let esi = R 2
let edi = R 3
let eax = R 4
let edx = R 5
let ebp = R 6
let esp = R 7

(* Now x86 instruction (we do not need all of them): *)
type instr =
(* copies a value from the first to the second operand  *) | Mov   of opnd * opnd
(* makes a binary operation; note, the first operand    *) | Binop of string * opnd * opnd
(* designates x86 operator, not the source language one *)
(* x86 integer division, see instruction set reference  *) | IDiv  of opnd
(* see instruction set reference                        *) | Cltd
(* sets a value from flags; the first operand is the    *) | Set   of string * string
(* suffix, which determines the value being set, the    *)
(* the second --- (sub)register name                    *)
(* pushes the operand on the hardware stack             *) | Push  of opnd
(* pops from the hardware stack to the operand          *) | Pop   of opnd
(* call a function by a name                            *) | Call  of string
(* returns from a function                              *) | Ret
(* a label in the code                                  *) | Label of string
(* a conditional jump                                   *) | CJmp  of string * string
(* a non-conditional jump                               *) | Jmp   of string
                                                               
(* Instruction printer *)
let show instr =
  let binop = function
    | "+"   -> "addl"
    | "-"   -> "subl"
    | "*"   -> "imull"
    | "&&"  -> "andl"
    | "!!"  -> "orl"
    | "^"   -> "xorl"
    | "cmp" -> "cmpl"
    | _     -> failwith "unknown binary operator" in
  let opnd = function
    | R i -> regs.(i)
    | S i -> Printf.sprintf "-%d(%%ebp)" ((i+1) * word_size)
    | M x -> x
    | L i -> Printf.sprintf "$%d" i in
  match instr with
  | Cltd               -> "\tcltd"
  | Set   (suf, s)     -> Printf.sprintf "\tset%s\t%s"     suf s
  | IDiv   s1          -> Printf.sprintf "\tidivl\t%s"     (opnd s1)
  | Binop (op, s1, s2) -> Printf.sprintf "\t%s\t%s,\t%s"   (binop op) (opnd s1) (opnd s2)
  | Mov   (s1, s2)     -> Printf.sprintf "\tmovl\t%s,\t%s" (opnd s1) (opnd s2)
  | Push   s           -> Printf.sprintf "\tpushl\t%s"     (opnd s)
  | Pop    s           -> Printf.sprintf "\tpopl\t%s"      (opnd s)
  | Ret                -> "\tret"
  | Call   p           -> Printf.sprintf "\tcall\t%s" p
  | Label  l           -> Printf.sprintf "%s:\n" l
  | Jmp    l           -> Printf.sprintf "\tjmp\t%s" l
  | CJmp  (s , l)      -> Printf.sprintf "\tj%s\t%s" s l

(* Opening stack machine to use instructions without fully qualified names *)
open SM

(* Symbolic stack machine evaluator

     compile : env -> prg -> env * instr list

   Take an environment, a stack machine program, and returns a pair --- the updated environment and the list
   of x86 instructions
*)
let compile env =
  let mov r1 r2 = match r1, r2 with
    | R _, _ | _, R _ -> [Mov(r1, r2)]
    | _, _ -> [Mov (r1, eax); Mov (eax, r2)] in
  let compile env = function
    | CONST n ->
      let s, env = env#allocate in
      env, [Mov (L n, s)]
    | WRITE ->
      let s, env = env#pop in
      env, [Push s; Call "Lwrite"; Pop eax]
    | LD x ->
      let s, env = (env#global x)#allocate in
      env, mov (M env#loc x) s
    | ST x ->
      let s, env = (env#global x)#pop in
      env, mov s (M env#loc x)
    | READ ->
      let s, env = env#allocate in
      env, [Call "Lread"; Mov (eax, s)]
    | BINOP op ->
      let y, x, env = env#pop2 in
      let res, env = env#allocate in
      let suffix_of_op = function
        | ">"  -> "g"
        | ">=" -> "ge"
        | "<"  -> "l"
        | "<=" -> "le"
        | "==" -> "e"
        | "!=" -> "ne"
        | _ -> failwith "unknown comparison operator" in
      let cmp r1 r2 = Binop("cmp", r1, r2) in
      let zero r = Binop("^", r, r) in
      let i2b r1 r2 suf = [zero r2; cmp r1 r2; Set ("ne", suf)] in
      env, match op with
      | "+" | "-" | "*" ->
        [
          Mov (x, eax);
          Binop (op, y, eax);
          Mov (eax, res)
        ]
      | "/" | "%" ->
        [
          Mov (x, eax);
          Cltd;
          Mov (y, edi);
          IDiv edi;
          Mov ((if op = "/" then eax else edx), res)
        ]
      | ">" | ">=" | "<" | "<=" | "==" | "!=" ->
        [
          Mov (x, eax);
          zero edx;
          cmp y eax;
          Set (suffix_of_op op, "%dl");
          Mov (edx, res)
        ]
      | "!!" | "&&" ->
        i2b x eax "%al" @
        i2b y edx "%dl" @
        [Binop(op, edx, eax); Mov(eax, res)]
      | _ -> failwith "unknown binary operator" in
  List.fold_left (fun (e, o) i -> let (e', o') = compile e i in (e', o @ o')) (env, [])

(* A set of strings *)
module S = Set.Make (String)

(* Environment implementation *)
class env =
  object (self)
    val stack_slots = 0        (* maximal number of stack positions *)
    val globals     = S.empty  (* a set of global variables         *)
    val stack       = []       (* symbolic stack                    *)

    (* gets a name for a global variable *)
    method loc x = "global_" ^ x

    (* allocates a fresh position on a symbolic stack *)
    method allocate =
      let x, n =
<<<<<<< HEAD
	let rec allocate' = function
	| []                            -> ebx     , 0
	| (S n)::_                      -> S (n+1) , n+1
	| (R n)::_ when n < num_of_regs -> R (n+1) , stack_slots
        | (M _)::s                      -> allocate' s
	| _                             -> S 0     , 1
	in
	allocate' stack
=======
	      let rec allocate' = function
	        | []                                -> ebx     , 0
	        | (S n)::_                          -> S (n+1) , n+2
	        | (R n)::_ when n + 1 < num_of_regs -> R (n+1) , stack_slots
	        | _                                 -> S 0     , 1
	      in
	      allocate' stack
>>>>>>> a114045f
      in
      x, {< stack_slots = max n stack_slots; stack = x::stack >}

    (* pushes an operand to the symbolic stack *)
    method push y = {< stack = y::stack >}

    (* pops one operand from the symbolic stack *)
    method pop  = let x::stack' = stack in x, {< stack = stack' >}

    (* pops two operands from the symbolic stack *)
    method pop2 = let x::y::stack' = stack in x, y, {< stack = stack' >}

    (* registers a global variable in the environment *)
    method global x  = {< globals = S.add ("global_" ^ x) globals >}

    (* gets the number of allocated stack slots *)
    method allocated = stack_slots

    (* gets all global variables *)
    method globals = S.elements globals
  end

(* Compiles a unit: generates x86 machine code for the stack program and surrounds it
   with function prologue/epilogue
*)
let compile_unit env scode =
  let env, code = compile env scode in
  env,
  ([Push ebp; Mov (esp, ebp); Binop ("-", L (word_size*env#allocated), esp)] @
   code @
   [Mov (ebp, esp); Pop ebp; Binop ("^", eax, eax); Ret]
  )

(* Generates an assembler text for a program: first compiles the program into
   the stack code, then generates x86 assember code, then prints the assembler file
*)
let genasm prog =
  let env, code = compile_unit (new env) (SM.compile prog) in
  let asm = Buffer.create 1024 in
  Buffer.add_string asm "\t.data\n";
  List.iter
    (fun s ->
       Buffer.add_string asm (Printf.sprintf "%s:\t.int\t0\n" s)
    )
    env#globals;
  Buffer.add_string asm "\t.text\n";
  Buffer.add_string asm "\t.globl\tmain\n";
  Buffer.add_string asm "main:\n";
  List.iter
    (fun i -> Buffer.add_string asm (Printf.sprintf "%s\n" @@ show i))
    code;
  Buffer.contents asm

(* Builds a program: generates the assembler file and compiles it with the gcc toolchain *)
let build stmt name =
  let outf = open_out (Printf.sprintf "%s.s" name) in
  Printf.fprintf outf "%s" (genasm stmt);
  close_out outf;
  let inc = try Sys.getenv "RC_RUNTIME" with _ -> "../runtime" in
  Sys.command (Printf.sprintf "gcc -m32 -o %s %s/runtime.o %s.s" name inc name)
<|MERGE_RESOLUTION|>--- conflicted
+++ resolved
@@ -164,16 +164,6 @@
     (* allocates a fresh position on a symbolic stack *)
     method allocate =
       let x, n =
-<<<<<<< HEAD
-	let rec allocate' = function
-	| []                            -> ebx     , 0
-	| (S n)::_                      -> S (n+1) , n+1
-	| (R n)::_ when n < num_of_regs -> R (n+1) , stack_slots
-        | (M _)::s                      -> allocate' s
-	| _                             -> S 0     , 1
-	in
-	allocate' stack
-=======
 	      let rec allocate' = function
 	        | []                                -> ebx     , 0
 	        | (S n)::_                          -> S (n+1) , n+2
@@ -181,7 +171,6 @@
 	        | _                                 -> S 0     , 1
 	      in
 	      allocate' stack
->>>>>>> a114045f
       in
       x, {< stack_slots = max n stack_slots; stack = x::stack >}
 
