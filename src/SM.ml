--- conflicted
+++ resolved
@@ -8,18 +8,12 @@
 (* read to stack                   *) | READ
 (* write from stack                *) | WRITE
 (* load a variable to the stack    *) | LD    of string
-<<<<<<< HEAD
 (* store a variable from the stack *) | ST    of string
 (* a label                         *) | LABEL of string
 (* unconditional jump              *) | JMP   of string                                                                                                                
 (* conditional jump                *) | CJMP  of string * string with show
                                                    
-(* The type for the stack machine program *)                                                               
-=======
-(* store a variable from the stack *) | ST    of string with show
-
 (* The type for the stack machine program *)
->>>>>>> a114045f
 type prg = insn list
 
 (* The type for the stack machine configuration: a stack and a configuration from statement
@@ -31,12 +25,6 @@
 
      val eval : env -> config -> prg -> config
 
-<<<<<<< HEAD
-   Takes an environment, a configuration and a program, and returns a configuration as a result. The
-   environment is used to locate a label to jump to (via method env#labeled <label_name>)
-*)                         
-let rec eval env conf prog = failwith "Not yet implemented"
-=======
    Takes a configuration and a program, and returns a configuration as a result
 *)
 let eval =
@@ -50,7 +38,6 @@
     | ST var, (num::stack, (st, inp, out)) -> stack, (Expr.update var num st, inp, out)
     | _ -> failwith "Bad SM program" in
   List.fold_left eval
->>>>>>> a114045f
 
 (* Top-level evaluation
 
@@ -75,9 +62,6 @@
    Takes a program in the source language and returns an equivalent program for the
    stack machine
 *)
-<<<<<<< HEAD
-let compile p = failwith "Not yet implemented"
-=======
 let rec compile =
   let rec compile_expr = function
     | Expr.Const num -> [CONST num]
@@ -87,5 +71,4 @@
     | Stmt.Read var -> [READ; ST var]
     | Stmt.Write expr -> compile_expr expr @ [WRITE]
     | Stmt.Assign (var, expr) -> compile_expr expr @ [ST var]
-    | Stmt.Seq (stmt1, stmt2) -> compile stmt1 @ compile stmt2
->>>>>>> a114045f
+    | Stmt.Seq (stmt1, stmt2) -> compile stmt1 @ compile stmt2