open GT
open Language

(* The type for the stack machine instructions *)
@type insn =
(* binary operator                 *) | BINOP   of string
(* put a constant on the stack     *) | CONST   of int
<<<<<<< HEAD
(* put a string on the stack       *) | STRING  of string
=======
(* put a string on the stack       *) | STRING  of string                      
>>>>>>> e66732ae
(* load a variable to the stack    *) | LD      of string
(* store a variable from the stack *) | ST      of string
(* store in an array               *) | STA     of string * int
(* a label                         *) | LABEL   of string
(* unconditional jump              *) | JMP     of string
(* conditional jump                *) | CJMP    of string * string
(* begins procedure definition     *) | BEGIN   of string * string list * string list
(* end procedure definition        *) | END
(* calls a function/procedure      *) | CALL    of string * int * bool
(* returns from a function         *) | RET     of bool with show
<<<<<<< HEAD

(* The type for the stack machine program *)
type prg = insn list
(* The type for the stack machine configuration: control stack, stack and configuration from statement
   interpreter
*)
type config = (prg * State.t) list * int list * Expr.config
=======
                                                   
(* The type for the stack machine program *)
type prg = insn list
                            
(* The type for the stack machine configuration: control stack, stack and configuration from statement
   interpreter
*)
type config = (prg * State.t) list * Value.t list * Expr.config
>>>>>>> e66732ae

(* Stack machine interpreter

     val eval : env -> config -> prg -> config

   Takes an environment, a configuration and a program, and returns a configuration as a result. The
   environment is used to locate a label to jump to (via method env#labeled <label_name>)
*)
<<<<<<< HEAD

let take n l =
  let rec take' (acc, rest) = function
    | 0 -> (List.rev acc, rest)
    | n -> let v::rest = rest in take' (v::acc, rest) (n - 1) in
  take' ([], l) n

let rec eval env ((cstack, stack, con) as conf) =
  let flag = function
    | "z"  -> true
    | "nz" -> false
    | _    -> failwith "Bad conditional jump" in
  function
  | [] -> conf
  | stmt::prog ->
    let con', prog' = match stmt, stack, con with
      | BINOP op,    y::x::stack, _             ->
        (cstack, (Value.of_int @@ (Expr.op_of_string op) (Value.to_int x) (Value.to_int y))::stack, con), prog
      | CONST n,     _,           _             -> (cstack, Value.of_int n::stack, con),           prog
      | STRING s,    _,           _             -> (cstack, Value.of_string s::stack, con),        prog
      | LD v,        _,           (st, i, o)    -> (cstack, State.eval st v::stack, (st, i, o)),   prog
      | ST v,        n::stack,    (st, i, o)    -> (cstack, stack, (State.update v n st, i, o)),   prog
      | STA (v, n),  _,           (st, i, o)    ->
        let x::ids, stack = take (n + 1) stack in
        (cstack, stack, (Language.Stmt.update st v x (List.rev ids), i, o)), prog
      | LABEL _,     _,           _             -> conf, prog
      | JMP l,       _,           _             -> conf, (env#labeled l)
      | CJMP (f, l), n::stack,    _             ->
        (cstack, stack, con),
        (
          if flag f <> Expr.bool_of_int (Value.to_int n)
          then env#labeled l
          else prog
        )
      | CALL (l, n, p), _,        (st, _, _)    ->
        if env#is_label l
        then (((prog, st)::cstack, stack, con), (env#labeled l))
        else (env#builtin conf l n p), prog
      | BEGIN (_, args, locs), _, (st, i, o)    ->
        let rec build (acc : State.t) s a = match (s, a) with
          | _,     []    -> acc, s
          | v::s', x::a' -> build (State.update x v acc) s' a'
          | [],    _     -> failwith "few arguments on stack" in
        let st' = State.enter st (args @ locs) in
        let st'', stack' = build st' stack (List.rev args) in
        (cstack, stack', (st'', i, o)), prog
      | (END | RET _), _,         (st, i, o)    ->
        (match cstack with
         | (p', st')::cstack' -> (cstack', stack, (State.leave st st', i, o)), p'
         | _ -> conf, [])
      | _ -> failwith "Bad SM program" in
    eval env con' prog'
=======
let split n l =
  let rec unzip (taken, rest) = function
  | 0 -> (List.rev taken, rest)
  | n -> let h::tl = rest in unzip (h::taken, tl) (n-1)
  in
  unzip ([], l) n
        
let rec eval env ((cstack, stack, ((st, i, o) as c)) as conf) prg = failwith "Not implemented"
>>>>>>> e66732ae

(* Top-level evaluation

     val run : prg -> int list -> int list

   Takes a program, an input stream, and returns an output stream this program calculates
*)

let run p i =
  let module M = Map.Make (String) in
  let rec make_map m = function
  | []              -> m
  | (LABEL l) :: tl -> make_map (M.add l tl m) tl
  | _ :: tl         -> make_map m tl
  in
  let m = make_map M.empty p in
  let (_, _, (_, _, o)) =
    eval
      (object
         method is_label l = M.mem l m
         method labeled l = M.find l m
         method builtin (cstack, stack, (st, i, o)) f n p =
           let f = match f.[0] with 'L' -> String.sub f 1 (String.length f - 1) | _ -> f in
<<<<<<< HEAD
           let args, stack' = take n stack in
=======
           let args, stack' = split n stack in
>>>>>>> e66732ae
           let (st, i, o, r) = Language.Builtin.eval (st, i, o, None) (List.rev args) f in
           let stack'' = if p then stack' else let Some r = r in r::stack' in
           Printf.printf "Builtin: %s\n";
           (cstack, stack'', (st, i, o))
       end
      )
      ([], [], (State.empty, i, []))
      p
  in
  o

(* Stack machine compiler

     val compile : Language.t -> prg

   Takes a program in the source language and returns an equivalent program for the
   stack machine
*)
<<<<<<< HEAD

let label_of_name = (^) "l_"

class lenv =
  let name num = label_of_name (string_of_int num) in
  object
    val cnt = 0
    method gen2 = name cnt, name @@ cnt + 1, {< cnt = cnt + 2 >}
    method gen1 = name cnt, {< cnt = cnt + 1 >}
  end

let compile (defs, prog) =
  let rec compile_expr = function
    | Expr.Const num -> [CONST num]
    | Expr.Array es -> (List.concat (List.map compile_expr es)) @
                       [CALL ("$array", List.length es, true)]
    | Expr.String s -> [STRING s]
    | Expr.Var var -> [LD var]
    | Expr.Binop (op, e1, e2) -> compile_expr e1 @ compile_expr e2 @ [BINOP op]
    | Expr.Elem (a, i) -> compile_expr a @ compile_expr i @ [CALL ("$elem", 2, true)]
    | Expr.Length l -> compile_expr l @ [CALL ("$length", 1, true)]
    | Expr.Call (name, args) -> List.concat (List.map compile_expr args) @
                                [CALL (label_of_name name, List.length args, true)]
  in
  let rec compile' env = function
    | Stmt.Assign (var, [], expr) ->
      env, compile_expr expr @ [ST var]
    | Stmt.Assign (var, is, expr) ->
      env, (List.concat (List.map compile_expr is)) @
           compile_expr expr @
           [STA (var, List.length is)]
    | Stmt.Seq (stmt1, stmt2) -> (env, []) >>. stmt1 >>. stmt2
    | Stmt.Skip -> env, []
    | Stmt.If (e, s1, s2) ->
      let l1, l2, env = env#gen2 in
      (env, compile_expr e) >>
      [CJMP ("z", l1)]      >>.
      s1                    >>
      [JMP l2; LABEL l1]    >>.
      s2                    >>
      [LABEL l2]
    | Stmt.While (e, s) ->
      let l1, l2, env = env#gen2 in
      (env, [JMP l2; LABEL l1]) >>.
      s                         >>
      [LABEL l2]                >>
      compile_expr e            >>
      [CJMP ("nz", l1)]
    | Stmt.Repeat (s, e) ->
      let l1, env = env#gen1 in
      (env, [LABEL l1]) >>.
      s                 >>
      compile_expr e    >>
      [CJMP ("z", l1)]
    | Stmt.Call (name, args) ->env, List.concat (List.map compile_expr args) @
                               [CALL (label_of_name name, List.length args, false)]
    | Stmt.Return None -> env, [RET false]
    | Stmt.Return (Some e) -> env, compile_expr e @ [RET true]
  and
    (>>) (env, l) e = env, l @ e
  and
    (>>.) (env, l) s = let env', l' = compile' env s in env', l @ l'
  in
  let compile_def env (name, (args, locs, body)) =
    (env, []) >> [LABEL (label_of_name name); BEGIN (name, args, locs)] >>. body >> [END] in
  let env, def_code = List.fold_left
      (
        fun (env, code) (name, decl) ->
          let env, code' = compile_def env (name, decl) in
          env, code @ code'
      )
      (new lenv, [])
      defs in
  (snd @@ (compile' env prog)) @ [END] @ def_code
=======
let compile (defs, p) = failwith "Not implemented"
>>>>>>> e66732ae
<|MERGE_RESOLUTION|>--- conflicted
+++ resolved
@@ -5,11 +5,7 @@
 @type insn =
 (* binary operator                 *) | BINOP   of string
 (* put a constant on the stack     *) | CONST   of int
-<<<<<<< HEAD
 (* put a string on the stack       *) | STRING  of string
-=======
-(* put a string on the stack       *) | STRING  of string                      
->>>>>>> e66732ae
 (* load a variable to the stack    *) | LD      of string
 (* store a variable from the stack *) | ST      of string
 (* store in an array               *) | STA     of string * int
@@ -20,24 +16,13 @@
 (* end procedure definition        *) | END
 (* calls a function/procedure      *) | CALL    of string * int * bool
 (* returns from a function         *) | RET     of bool with show
-<<<<<<< HEAD
 
 (* The type for the stack machine program *)
 type prg = insn list
 (* The type for the stack machine configuration: control stack, stack and configuration from statement
    interpreter
 *)
-type config = (prg * State.t) list * int list * Expr.config
-=======
-                                                   
-(* The type for the stack machine program *)
-type prg = insn list
-                            
-(* The type for the stack machine configuration: control stack, stack and configuration from statement
-   interpreter
-*)
 type config = (prg * State.t) list * Value.t list * Expr.config
->>>>>>> e66732ae
 
 (* Stack machine interpreter
 
@@ -46,7 +31,6 @@
    Takes an environment, a configuration and a program, and returns a configuration as a result. The
    environment is used to locate a label to jump to (via method env#labeled <label_name>)
 *)
-<<<<<<< HEAD
 
 let take n l =
   let rec take' (acc, rest) = function
@@ -69,8 +53,8 @@
       | STRING s,    _,           _             -> (cstack, Value.of_string s::stack, con),        prog
       | LD v,        _,           (st, i, o)    -> (cstack, State.eval st v::stack, (st, i, o)),   prog
       | ST v,        n::stack,    (st, i, o)    -> (cstack, stack, (State.update v n st, i, o)),   prog
-      | STA (v, n),  _,           (st, i, o)    ->
-        let x::ids, stack = take (n + 1) stack in
+      | STA (v, n),  x::stack,           (st, i, o)    ->
+        let ids, stack = take n stack in
         (cstack, stack, (Language.Stmt.update st v x (List.rev ids), i, o)), prog
       | LABEL _,     _,           _             -> conf, prog
       | JMP l,       _,           _             -> conf, (env#labeled l)
@@ -97,18 +81,8 @@
         (match cstack with
          | (p', st')::cstack' -> (cstack', stack, (State.leave st st', i, o)), p'
          | _ -> conf, [])
-      | _ -> failwith "Bad SM program" in
+      | _ -> failwith ("Bad SM program: " ^ ( GT.transform(insn) (new @insn[show]) () stmt)) in
     eval env con' prog'
-=======
-let split n l =
-  let rec unzip (taken, rest) = function
-  | 0 -> (List.rev taken, rest)
-  | n -> let h::tl = rest in unzip (h::taken, tl) (n-1)
-  in
-  unzip ([], l) n
-        
-let rec eval env ((cstack, stack, ((st, i, o) as c)) as conf) prg = failwith "Not implemented"
->>>>>>> e66732ae
 
 (* Top-level evaluation
 
@@ -132,13 +106,9 @@
          method labeled l = M.find l m
          method builtin (cstack, stack, (st, i, o)) f n p =
            let f = match f.[0] with 'L' -> String.sub f 1 (String.length f - 1) | _ -> f in
-<<<<<<< HEAD
            let args, stack' = take n stack in
-=======
-           let args, stack' = split n stack in
->>>>>>> e66732ae
            let (st, i, o, r) = Language.Builtin.eval (st, i, o, None) (List.rev args) f in
-           let stack'' = if p then stack' else let Some r = r in r::stack' in
+           let stack'' = if (not p) then stack' else let Some r = r in r::stack' in
            Printf.printf "Builtin: %s\n";
            (cstack, stack'', (st, i, o))
        end
@@ -155,9 +125,8 @@
    Takes a program in the source language and returns an equivalent program for the
    stack machine
 *)
-<<<<<<< HEAD
-
-let label_of_name = (^) "l_"
+
+let label_of_name = (^) "L"
 
 class lenv =
   let name num = label_of_name (string_of_int num) in
@@ -230,6 +199,3 @@
       (new lenv, [])
       defs in
   (snd @@ (compile' env prog)) @ [END] @ def_code
-=======
-let compile (defs, p) = failwith "Not implemented"
->>>>>>> e66732ae
