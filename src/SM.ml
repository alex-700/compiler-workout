open GT
open Language

(* The type for the stack machine instructions *)
@type insn =
(* binary operator                 *) | BINOP of string
(* put a constant on the stack     *) | CONST of int
(* read to stack                   *) | READ
(* write from stack                *) | WRITE
(* load a variable to the stack    *) | LD    of string
(* store a variable from the stack *) | ST    of string with show

(* The type for the stack machine program *)
type prg = insn list

(* The type for the stack machine configuration: a stack and a configuration from statement
   interpreter
*)
type config = int list * Stmt.config

(* Stack machine interpreter

     val eval : config -> prg -> config

   Takes a configuration and a program, and returns a configuration as a result
<<<<<<< HEAD
 *)                         
let rec eval ((stack, ((st, i, o) as c)) as conf) = function
| [] -> conf
| insn :: prg' ->
   eval 
     (match insn with
      | BINOP op -> let y::x::stack' = stack in (Expr.to_func op x y :: stack', c)
      | READ     -> let z::i'        = i     in (z::stack, (st, i', o))
      | WRITE    -> let z::stack'    = stack in (stack', (st, i, o @ [z]))
      | CONST i  -> (i::stack, c)
      | LD x     -> (st x :: stack, c)
      | ST x     -> let z::stack'    = stack in (stack', (Expr.update x z st, i, o))
     ) prg'
=======
*)
let eval =
  let eval con stmt =
    match stmt, con with
    | BINOP op, (y::x::stack, scon) -> Expr.op_of_string op x y::stack, scon
    | CONST num, (stack, scon) -> num::stack, scon
    | READ, (stack, (st, num::inp, out)) -> num::stack, (st, inp, out)
    | WRITE, (num::stack, (st, inp, out)) -> stack, (st, inp, out @ [num])
    | LD var, (stack, (st, inp, out)) -> st var::stack, (st, inp, out)
    | ST var, (num::stack, (st, inp, out)) -> stack, (Expr.update var num st, inp, out)
    | _ -> failwith "Bad SM program" in
  List.fold_left eval

let rec compile_expr = function
  | Expr.Const num -> [CONST num]
  | Expr.Var var -> [LD var]
  | Expr.Binop (op, e1, e2) -> compile_expr e1 @ compile_expr e2 @ [BINOP op]
>>>>>>> 7db3062a

(* Top-level evaluation

     val run : prg -> int list -> int list

   Takes a program, an input stream, and returns an output stream this program calculates
*)
let run p i = let (_, (_, _, o)) = eval ([], (Expr.empty, i, [])) p in o

(* Stack machine compiler

     val compile : Language.Stmt.t -> prg

   Takes a program in the source language and returns an equivalent program for the
   stack machine
*)
<<<<<<< HEAD
let rec compile =
  let rec expr = function
  | Expr.Var   x          -> [LD x]
  | Expr.Const n          -> [CONST n]
  | Expr.Binop (op, x, y) -> expr x @ expr y @ [BINOP op]
  in
  function
  | Stmt.Seq (s1, s2)  -> compile s1 @ compile s2
  | Stmt.Read x        -> [READ; ST x]
  | Stmt.Write e       -> expr e @ [WRITE]
  | Stmt.Assign (x, e) -> expr e @ [ST x]
=======
let rec compile = function
  | Stmt.Read var -> [READ; ST var]
  | Stmt.Write expr -> compile_expr expr @ [WRITE]
  | Stmt.Assign (var, expr) -> compile_expr expr @ [ST var]
  | Stmt.Seq (stmt1, stmt2) -> compile stmt1 @ compile stmt2
>>>>>>> 7db3062a
<|MERGE_RESOLUTION|>--- conflicted
+++ resolved
@@ -23,21 +23,6 @@
      val eval : config -> prg -> config
 
    Takes a configuration and a program, and returns a configuration as a result
-<<<<<<< HEAD
- *)                         
-let rec eval ((stack, ((st, i, o) as c)) as conf) = function
-| [] -> conf
-| insn :: prg' ->
-   eval 
-     (match insn with
-      | BINOP op -> let y::x::stack' = stack in (Expr.to_func op x y :: stack', c)
-      | READ     -> let z::i'        = i     in (z::stack, (st, i', o))
-      | WRITE    -> let z::stack'    = stack in (stack', (st, i, o @ [z]))
-      | CONST i  -> (i::stack, c)
-      | LD x     -> (st x :: stack, c)
-      | ST x     -> let z::stack'    = stack in (stack', (Expr.update x z st, i, o))
-     ) prg'
-=======
 *)
 let eval =
   let eval con stmt =
@@ -55,7 +40,6 @@
   | Expr.Const num -> [CONST num]
   | Expr.Var var -> [LD var]
   | Expr.Binop (op, e1, e2) -> compile_expr e1 @ compile_expr e2 @ [BINOP op]
->>>>>>> 7db3062a
 
 (* Top-level evaluation
 
@@ -72,22 +56,8 @@
    Takes a program in the source language and returns an equivalent program for the
    stack machine
 *)
-<<<<<<< HEAD
-let rec compile =
-  let rec expr = function
-  | Expr.Var   x          -> [LD x]
-  | Expr.Const n          -> [CONST n]
-  | Expr.Binop (op, x, y) -> expr x @ expr y @ [BINOP op]
-  in
-  function
-  | Stmt.Seq (s1, s2)  -> compile s1 @ compile s2
-  | Stmt.Read x        -> [READ; ST x]
-  | Stmt.Write e       -> expr e @ [WRITE]
-  | Stmt.Assign (x, e) -> expr e @ [ST x]
-=======
 let rec compile = function
   | Stmt.Read var -> [READ; ST var]
   | Stmt.Write expr -> compile_expr expr @ [WRITE]
   | Stmt.Assign (var, expr) -> compile_expr expr @ [ST var]
   | Stmt.Seq (stmt1, stmt2) -> compile stmt1 @ compile stmt2
->>>>>>> 7db3062a
