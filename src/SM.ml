--- conflicted
+++ resolved
@@ -10,44 +10,29 @@
 (* load a variable to the stack    *) | LD    of string
 (* store a variable from the stack *) | ST   of string
 (* a label                         *) | LABEL of string
-<<<<<<< HEAD
-(* unconditional jump              *) | JMP   of string                                                                                                                
+(* unconditional jump              *) | JMP   of string
 (* conditional jump                *) | CJMP  of string * string
 (* begins procedure definition     *) | BEGIN of string list * string list
 (* end procedure definition        *) | END
 (* calls a procedure               *) | CALL  of string with show
-                                                   
-(* The type for the stack machine program *)                                                               
-=======
-(* unconditional jump              *) | JMP   of string
-(* conditional jump                *) | CJMP  of string * string with show
 
 (* The type for the stack machine program *)
->>>>>>> e8e1cb0b
 type prg = insn list
 
 (* The type for the stack machine configuration: control stack, stack and configuration from statement
    interpreter
-<<<<<<< HEAD
- *)
+*)
 type config = (prg * State.t) list * int list * Stmt.config
-=======
-*)
-type config = int list * Stmt.config
->>>>>>> e8e1cb0b
 
 (* Stack machine interpreter
 
      val eval : env -> config -> prg -> config
 
-<<<<<<< HEAD
    Takes an environment, a configuration and a program, and returns a configuration as a result. The
    environment is used to locate a label to jump to (via method env#labeled <label_name>)
 *)                         
 let eval env ((cstack, stack, ((st, i, o) as c)) as conf) = failwith "Not implemented"
-=======
-   Takes a configuration and a program, and returns a configuration as a result
-*)
+
 let rec eval env con =
   let flag = function
     | "z"  -> true
@@ -74,7 +59,6 @@
       )
     | _ -> failwith "Bad SM program" in
     eval env ncon nprog
->>>>>>> e8e1cb0b
 
 (* Top-level evaluation
 
@@ -99,9 +83,7 @@
    Takes a program in the source language and returns an equivalent program for the
    stack machine
 *)
-<<<<<<< HEAD
-let compile (defs, p) = failwith "Not implemented"
-=======
+let compile (defs, p) = failwith "Not implemented"s
 
 class lenv =
   let name num = "label" ^ (string_of_int num) in
@@ -148,5 +130,4 @@
   and
     (>>.) (env, l) s = let env', l' = compile' env s in env', l @ l'
   in
-  snd @@ (compile' (new lenv) prog)
->>>>>>> e8e1cb0b
+  snd @@ (compile' (new lenv) prog)