--- conflicted
+++ resolved
@@ -16,14 +16,7 @@
 
   let empty' = fun x -> failwith (Printf.sprintf "Undefined variable %s" x)
 
-<<<<<<< HEAD
-    (* Empty state *)
-    let empty =
-      let e x = failwith (Printf.sprintf "Undefined variable: %s" x) in
-      {g = e; l = e; scope = []}
-=======
   let update' s x v = fun y -> if x = y then v else s y
->>>>>>> 5562a22d
 
   (* Empty state *)
   let empty =
@@ -31,21 +24,6 @@
 
   (* Update: non-destructively "modifies" the state s by binding the variable x
        to value v and returns the new state w.r.t. a scope
-<<<<<<< HEAD
-    *)
-    let update x v s =
-      let u x v s = fun y -> if x = y then v else s y in
-      if List.mem x s.scope then {s with l = u x v s.l} else {s with g = u x v s.g}
-
-    (* Evals a variable in a state w.r.t. a scope *)
-    let eval s x = (if List.mem x s.scope then s.l else s.g) x
-
-    (* Creates a new scope, based on a given state *)
-    let enter st xs = {empty with g = st.g; scope = xs}
-
-    (* Drops a scope *)
-    let leave st st' = {st' with g = st.g}
-=======
   *)
   let update x v s =
     if List.mem x s.scope
@@ -60,90 +38,18 @@
 
   (* Drops a scope *)
   let leave st st' = { st' with g = st.g }
->>>>>>> 5562a22d
 
 end
-(* Simple expressions: syntax and semantics *)
+
+let rec fold_map f c =
+  function
+  | []     -> c, []
+  | hd::tl ->
+    let a, c' = f c hd in
+    let c'', l = fold_map f c' tl in
+    c'', (a::l)
+
 module Expr =
-<<<<<<< HEAD
-  struct
-    
-    (* The type for expressions. Note, in regular OCaml there is no "@type..." 
-       notation, it came from GT. 
-    *)
-    @type t =
-    (* integer constant *) | Const of int
-    (* variable         *) | Var   of string
-    (* binary operator  *) | Binop of string * t * t
-    (* function call    *) | Call  of string * t list with show
-
-    (* Available binary operators:
-        !!                   --- disjunction
-        &&                   --- conjunction
-        ==, !=, <=, <, >=, > --- comparisons
-        +, -                 --- addition, subtraction
-        *, /, %              --- multiplication, division, reminder
-    *)
-
-    (* The type of configuration: a state, an input stream, an output stream, an optional value *)
-    type config = State.t * int list * int list * int option
-                                                            
-    (* Expression evaluator
-
-          val eval : env -> config -> t -> int * config
-
-
-       Takes an environment, a configuration and an expresion, and returns another configuration. The 
-       environment supplies the following method
-
-           method definition : env -> string -> int list -> config -> config
-
-       which takes an environment (of the same type), a name of the function, a list of actual parameters and a configuration, 
-       an returns a pair: the return value for the call and the resulting configuration
-    *)                                                       
-    let rec eval env ((st, i, o, r) as conf) expr = failwith "Not implemented"
-         
-    (* Expression parser. You can use the following terminals:
-
-         IDENT   --- a non-empty identifier a-zA-Z[a-zA-Z0-9_]* as a string
-         DECIMAL --- a decimal constant [0-9]+ as a string                                                                                                                  
-    *)
-    ostap (                                      
-      parse: empty {failwith "Not implemented"}
-    )
-    
-  end
-                    
-(* Simple statements: syntax and sematics *)
-module Stmt =
-  struct
-
-    (* The type for statements *)
-    @type t =
-    (* read into the variable           *) | Read   of string
-    (* write the value of an expression *) | Write  of Expr.t
-    (* assignment                       *) | Assign of string * Expr.t
-    (* composition                      *) | Seq    of t * t 
-    (* empty statement                  *) | Skip
-    (* conditional                      *) | If     of Expr.t * t * t
-    (* loop with a pre-condition        *) | While  of Expr.t * t
-    (* loop with a post-condition       *) | Repeat of t * Expr.t
-    (* return statement                 *) | Return of Expr.t option
-    (* call a procedure                 *) | Call   of string * Expr.t list with show
-                                                                    
-    (* Statement evaluator
-
-         val eval : env -> config -> t -> config
-
-       Takes an environment, a configuration and a statement, and returns another configuration. The 
-       environment is the same as for expressions
-    *)
-    let rec eval env ((st, i, o, r) as conf) k stmt = failwith "Not implemented"
-         
-    (* Statement parser *)
-    ostap (
-      parse: empty {failwith "Not implemented"}
-=======
 struct
 
   (* The type for expressions. Note, in regular OCaml there is no "@type..."
@@ -152,7 +58,11 @@
   @type t =
   (* integer constant *) | Const of int
   (* variable         *) | Var   of string
-  (* binary operator  *) | Binop of string * t * t with show
+  (* binary operator  *) | Binop of string * t * t
+  (* function call    *) | Call  of string * t list with show
+
+  (* The type of configuration: a state, an input stream, an output stream, an optional value *)
+  type config = State.t * int list * int list * int option
 
   (* Available binary operators:
       !!                   --- disjunction
@@ -161,7 +71,6 @@
       +, -                 --- addition, subtraction
       *, /, %              --- multiplication, division, reminder
   *)
-
   let (@.) f g x y = f @@ g x y
 
   let (@..) f g x y = f (g x) (g y)
@@ -177,36 +86,46 @@
     | "*" -> ( * )
     | "/" -> (/)
     | "%" -> (mod)
-    | _ ->
+    | _   ->
       let bool_op =
         match op with
-        | ">" -> (>)
-        | "<" -> (<)
+        | ">"  -> (>)
+        | "<"  -> (<)
         | ">=" -> (>=)
         | "<=" -> (<=)
         | "==" -> (=)
         | "!=" -> (<>)
         | "!!" -> (||) @.. bool_of_int
         | "&&" -> (&&) @.. bool_of_int
-        | _ -> failwith "Unsupported operation" in
+        | _    -> failwith "Unsupported operation" in
       int_of_bool @. bool_op
 
+
   (* Expression evaluator
 
-        val eval : state -> t -> int
-     Takes a state and an expression, and returns the value of the expression in
-     the given state.
-  *)
-  let rec eval s = function
-    | Const x -> x
-    | Var x -> State.eval s x
-    | Binop(op, l, r) -> (op_of_string op @.. eval s) l r
-
-  (* Expression parser. You can use the following terminals:
-
-       IDENT   --- a non-empty identifier a-zA-Z[a-zA-Z0-9_]* as a string
-       DECIMAL --- a decimal constant [0-9]+ as a string
-  *)
+     val eval : env -> config -> t -> int * config
+
+     Takes an environment, a configuration and an expresion, and returns another configuration.
+     The environment supplies the following method
+
+     method definition : env -> string -> int list -> config -> config
+
+     which takes an environment (of the same type), a name of the function, a list of actual parameters and a configuration,
+     an returns a pair: the return value for the call and the resulting configuration
+  *)
+  let rec eval env ((st, i, o, r) as c) = function
+    | Const x           -> x, (st, i, o, Some x)
+    | Var x             -> let res = State.eval st x in res, (st, i, o, Some res)
+    | Binop (op, l, r)  ->
+      let a, c' = eval env c l in
+      let b, (st'', i'', o'', _) as c'' = eval env c' r in
+      let res = op_of_string op a b in
+      res, (st'', i'', o'', Some res)
+    | Call (name, args) ->
+      let c', l = fold_map (eval env) c args in
+      let (st, i, o, Some r) as c'' = env#definition env name l c' in
+      r, c''
+
 
   let construct_op s = fun x y -> Binop(s, x, y)
 
@@ -215,9 +134,17 @@
   *)
   let list_of_ops l = List.map (fun s -> (ostap ($(s)), construct_op s)) l
 
+  (* Expression parser. You can use the following terminals:
+
+     IDENT   --- a non-empty identifier a-zA-Z[a-zA-Z0-9_]* as a string
+     DECIMAL --- a decimal constant [0-9]+ as a string
+  *)
   ostap (
-    primary: x:IDENT {Var x} | x:DECIMAL {Const x} | -"(" parse -")";
-    parse: !(Ostap.Util.expr
+  primary: name:IDENT s:(args: (-"(" !(Util.list0)[parse] -")") { Call (name, args) }
+                      | empty { Var name } ) {s}
+      | x:DECIMAL {Const x}
+      | -"(" parse -")";
+    parse: !(Util.expr
                (fun x -> x)
                [|
                  `Lefta, list_of_ops ["!!"];
@@ -231,22 +158,22 @@
   )
 end
 
-
 (* Simple statements: syntax and sematics *)
 module Stmt =
 struct
 
-  (* The type for statements *)
-  @type t =
-  (* read into the variable           *) | Read   of string
-  (* write the value of an expression *) | Write  of Expr.t
-  (* assignment                       *) | Assign of string * Expr.t
-  (* composition                      *) | Seq    of t * t
-  (* empty statement                  *) | Skip
-  (* conditional                      *) | If     of Expr.t * t * t
-  (* loop with a pre-condition        *) | While  of Expr.t * t
-  (* loop with a post-condition       *) | Repeat of t * Expr.t
-  (* call a procedure                 *) | Call   of string * Expr.t list with show
+    (* The type for statements *)
+    @type t =
+    (* read into the variable           *) | Read   of string
+    (* write the value of an expression *) | Write  of Expr.t
+    (* assignment                       *) | Assign of string * Expr.t
+    (* composition                      *) | Seq    of t * t
+    (* empty statement                  *) | Skip
+    (* conditional                      *) | If     of Expr.t * t * t
+    (* loop with a pre-condition        *) | While  of Expr.t * t
+    (* loop with a post-condition       *) | Repeat of t * Expr.t
+    (* return statement                 *) | Return of Expr.t option
+    (* call a procedure                 *) | Call   of string * Expr.t list with show
 
   (* The type of configuration: a state, an input stream, an output stream *)
   type config = State.t * int list * int list
@@ -257,49 +184,49 @@
 
      Takes an environment, a configuration and a statement, and returns another configuration. The
      environment supplies the following method
-
          method definition : string -> (string list, string list, t)
 
      which returns a list of formal parameters, local variables, and a body for given definition
   *)
-  let rec eval env ((st, inp, out) as con) =
+  let rec (<+>) x y = match x, y with
+    | Skip, _       -> y
+    | _, Skip       -> x
+    | Seq (l, r), _ -> l <+> (r <+> y)
+    | _             -> Seq (x, y)
+
+  let rec eval env ((st, i, o, r) as c) k stmt =
     let eval' = eval env in
-    function
-    | Read var -> State.update var (List.hd inp) st, List.tl inp, out
-    | Write expr -> st, inp, out @ [Expr.eval st expr]
-    | Assign (var, expr) -> State.update var (Expr.eval st expr) st, inp, out
-    | Seq (expr1, expr2) -> eval' (eval' con expr1) expr2
-    | Skip -> con
-    | If (expr1, stmt1, stmt2) ->
-      eval' con (if Expr.bool_of_int (Expr.eval st expr1) then stmt1 else stmt2)
-    | (While (expr, stmt)) as wh ->
-      if Expr.bool_of_int (Expr.eval st expr)
-      then eval' (eval' con stmt) wh
-      else con
-    | (Repeat (stmt, expr)) as rp ->
-      let (st, _, _) as con = eval' con stmt in
-      if Expr.bool_of_int (Expr.eval st expr)
-      then con
-      else eval' con rp
-    | Call (name, vars) ->
-      let args, locs, body = env name in
-      let st' = State.enter st (args@locs) ~ls:(
-          List.fold_left2
-            State.update'
-            State.empty'
-            args
-            (List.map (Expr.eval st) vars)
-      ) in
-      let (st'', inp', out') = eval' (st', inp, out) body in
-      State.leave st'' st, inp', out'
-
-  let rec seq = function
-    | [] -> Skip
-    | hd::[] -> hd
-    | hd::tl -> Seq(hd, seq tl) (* may be unnecessary*)
-  let rec sum a b = match a with
-    | Seq(x, y) -> Seq(x, sum y b)
-    | _ -> Seq(a, b)
+    let evale = Expr.eval env in
+    let evalec = evale c in
+    match stmt with
+    | Skip ->
+      (match k with
+      | Skip -> c
+      | _    -> eval' c Skip k)
+    | Assign (n, e) ->
+      let r, (st, i, o, _) = evalec e in
+      eval' (State.update n r st, i, o, None) Skip k
+    | Write e ->
+      let r, (st, i, o, _) = evalec e in
+      eval' (st, i, o @ [r], None) Skip k
+    | Read n ->
+      eval' (State.update n (List.hd i) st, List.tl i, o, None) Skip k
+    | Seq (s1, s2) -> eval' c (s2 <+> k) s1
+    | If (e, s1, s2) ->
+      let r, (st, i, o, _) = evalec e in
+      eval' (st, i, o, None) k (if Expr.bool_of_int r then s1 else s2)
+    | (While (e, s)) as wh ->
+      let r, (st, i, o, _) = evalec e in
+      if Expr.bool_of_int r
+      then eval' (st, i, o, None) (wh <+> k) s
+      else eval' (st, i, o, None) Skip k
+    | Repeat (s, e) -> eval' c ((While (Binop ("==", e, Const 0), s)) <+> k) s
+    | Call (n, args) ->
+      let c', args = fold_map evale c args in
+      eval' (env#definition env n args c') Skip k
+    | Return None -> c
+    | Return (Some e) -> snd (evalec e)
+
   let default x = function
     | None -> x
     | Some a -> a
@@ -322,9 +249,10 @@
              %"od" { While (e, s) }
            | %"for" s1:parse "," e:!(Expr.parse) "," s2:parse %"do"
              s3:parse
-             %"od" { sum s1 @@ While (e, sum s3 s2) }
+             %"od" { s1 <+> (While (e, s3 <+> s2)) }
            | %"repeat" s:parse %"until" e:!(Expr.parse) { Repeat (s, e) }
-           | name: IDENT "(" args:!(Util.list0)[Expr.parse] ")" { Call (name, args) };
+           | name: IDENT "(" args:!(Util.list0)[Expr.parse] ")" { Call (name, args) }
+           | %"return" x:!(Expr.parse)? { Return x };
 
     parse: !(Ostap.Util.expr
       (fun x -> x)
@@ -332,7 +260,6 @@
         `Righta, [ostap (";"), fun x y -> Seq(x, y)]
       |]
       primary
->>>>>>> 5562a22d
     )
   )
 end
@@ -343,16 +270,6 @@
   (* The type for a definition: name, argument list, local variables, body *)
   type t = string * (string list * string list * Stmt.t)
 
-<<<<<<< HEAD
-    ostap (
-      arg  : IDENT;
-      parse: %"fun" name:IDENT "(" args:!(Util.list0 arg) ")"
-         locs:(%"local" !(Util.list arg))?
-        "{" body:!(Stmt.parse) "}" {
-        (name, (args, (match locs with None -> [] | Some l -> l), body))
-      }
-    )
-=======
   ostap (
   arg : IDENT;
   parse: %"fun" name:IDENT "(" vars:!(Util.list0 arg) ")"
@@ -362,7 +279,6 @@
          "}" { ( name, (vars, Stmt.default [] locs, body) )}
   )
 end
->>>>>>> 5562a22d
 
 (* The top-level definitions *)
 
@@ -376,9 +292,8 @@
    Takes a program and its input stream, and returns the output stream
 *)
 let eval (defs, body) i =
-<<<<<<< HEAD
   let module M = Map.Make (String) in
-  let m          = List.fold_left (fun m ((name, _) as def) -> M.add name def m) M.empty defs in  
+  let m          = List.fold_left (fun m ((name, _) as def) -> M.add name def m) M.empty defs in
   let _, _, o, _ =
     Stmt.eval
       (object
@@ -394,13 +309,6 @@
   in
   o
 
-(* Top-level parser *)
-let parse = ostap (!(Definition.parse)* !(Stmt.parse))
-=======
-  let env name = List.assoc name defs in
-  let (_, _, o) = Stmt.eval env (State.empty, i, []) body in
-  o
 
 (* Top-level parser *)
 let parse = ostap ( !(Definition.parse)* !(Stmt.parse) )
->>>>>>> 5562a22d
