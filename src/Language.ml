--- conflicted
+++ resolved
@@ -8,91 +8,6 @@
 
 (* Simple expressions: syntax and semantics *)
 module Expr =
-<<<<<<< HEAD
-  struct
-    
-    (* The type for expressions. Note, in regular OCaml there is no "@type..." 
-       notation, it came from GT. 
-    *)
-    @type t =
-    (* integer constant *) | Const of int
-    (* variable         *) | Var   of string
-    (* binary operator  *) | Binop of string * t * t with show
-
-    (* Available binary operators:
-        !!                   --- disjunction
-        &&                   --- conjunction
-        ==, !=, <=, <, >=, > --- comparisons
-        +, -                 --- addition, subtraction
-        *, /, %              --- multiplication, division, reminder
-    *)
-                                                            
-    (* State: a partial map from variables to integer values. *)
-    type state = string -> int 
-
-    (* Empty state: maps every variable into nothing. *)
-    let empty = fun x -> failwith (Printf.sprintf "Undefined variable %s" x)
-
-    (* Update: non-destructively "modifies" the state s by binding the variable x 
-      to value v and returns the new state.
-    *)
-    let update x v s = fun y -> if x = y then v else s y
-
-    (* Expression evaluator
-
-          val eval : state -> t -> int
- 
-       Takes a state and an expression, and returns the value of the expression in 
-       the given state.
-    *)                                                       
-    let eval st expr = failwith "Not yet implemented"
-
-    (* Expression parser. You can use the following terminals:
-
-         IDENT   --- a non-empty identifier a-zA-Z[a-zA-Z0-9_]* as a string
-         DECIMAL --- a decimal constant [0-9]+ as a string
-                                                                                                                  
-    *)
-    ostap (                                      
-      parse: empty {failwith "Not yet implemented"}
-    )
-    
-  end
-                    
-(* Simple statements: syntax and sematics *)
-module Stmt =
-  struct
-
-    (* The type for statements *)
-    @type t =
-    (* read into the variable           *) | Read   of string
-    (* write the value of an expression *) | Write  of Expr.t
-    (* assignment                       *) | Assign of string * Expr.t
-    (* composition                      *) | Seq    of t * t 
-    (* empty statement                  *) | Skip
-    (* conditional                      *) | If     of Expr.t * t * t
-    (* loop with a pre-condition        *) | While  of Expr.t * t
-    (* loop with a post-condition       *) (* add yourself *)  with show
-                                                                    
-    (* The type of configuration: a state, an input stream, an output stream *)
-    type config = Expr.state * int list * int list 
-
-    (* Statement evaluator
-
-         val eval : config -> t -> config
-
-       Takes a configuration and a statement, and returns another configuration
-    *)
-    let rec eval conf stmt = failwith "Not yet implemented"
-                               
-    (* Statement parser *)
-    ostap (
-      parse: empty {failwith "Not yet implemented"}
-    )
-      
-  end
-
-=======
 struct
 
   (* The type for expressions. Note, in regular OCaml there is no "@type..."
@@ -195,13 +110,17 @@
 module Stmt =
 struct
 
-  (* The type for statements *)
-  @type t =
-  (* read into the variable           *) | Read   of string
-  (* write the value of an expression *) | Write  of Expr.t
-  (* assignment                       *) | Assign of string * Expr.t
-  (* composition                      *) | Seq    of t * t with show
-
+    (* The type for statements *)
+    @type t =
+    (* read into the variable           *) | Read   of string
+    (* write the value of an expression *) | Write  of Expr.t
+    (* assignment                       *) | Assign of string * Expr.t
+    (* composition                      *) | Seq    of t * t 
+    (* empty statement                  *) | Skip
+    (* conditional                      *) | If     of Expr.t * t * t
+    (* loop with a pre-condition        *) | While  of Expr.t * t
+    (* loop with a post-condition       *) (* add yourself *)  with show
+                                                                    
   (* The type of configuration: a state, an input stream, an output stream *)
   type config = Expr.state * int list * int list
 
@@ -231,7 +150,6 @@
             )
   )
 end
->>>>>>> a114045f
 (* The top-level definitions *)
 
 (* The top-level syntax category is statement *)
