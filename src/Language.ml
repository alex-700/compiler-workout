--- conflicted
+++ resolved
@@ -8,141 +8,6 @@
 
 (* Simple expressions: syntax and semantics *)
 module Expr =
-<<<<<<< HEAD
-  struct
-    
-    (* The type for expressions. Note, in regular OCaml there is no "@type..." 
-       notation, it came from GT. 
-    *)
-    @type t =
-    (* integer constant *) | Const of int
-    (* variable         *) | Var   of string
-    (* binary operator  *) | Binop of string * t * t with show
-
-    (* Available binary operators:
-        !!                   --- disjunction
-        &&                   --- conjunction
-        ==, !=, <=, <, >=, > --- comparisons
-        +, -                 --- addition, subtraction
-        *, /, %              --- multiplication, division, reminder
-    *)
-                                                            
-    (* State: a partial map from variables to integer values. *)
-    type state = string -> int 
-
-    (* Empty state: maps every variable into nothing. *)
-    let empty = fun x -> failwith (Printf.sprintf "Undefined variable %s" x)
-
-    (* Update: non-destructively "modifies" the state s by binding the variable x 
-      to value v and returns the new state.
-    *)
-    let update x v s = fun y -> if x = y then v else s y
-
-    (* Expression evaluator
-
-          val eval : state -> t -> int
- 
-       Takes a state and an expression, and returns the value of the expression in 
-       the given state.
-     *)                                                       
-    let to_func op =
-      let bti   = function true -> 1 | _ -> 0 in
-      let itb b = b <> 0 in
-      let (|>) f g   = fun x y -> f (g x y) in
-      match op with
-      | "+"  -> (+)
-      | "-"  -> (-)
-      | "*"  -> ( * )
-      | "/"  -> (/)
-      | "%"  -> (mod)
-      | "<"  -> bti |> (< )
-      | "<=" -> bti |> (<=)
-      | ">"  -> bti |> (> )
-      | ">=" -> bti |> (>=)
-      | "==" -> bti |> (= )
-      | "!=" -> bti |> (<>)
-      | "&&" -> fun x y -> bti (itb x && itb y)
-      | "!!" -> fun x y -> bti (itb x || itb y)
-      | _    -> failwith (Printf.sprintf "Unknown binary operator %s" op)    
-    
-    let rec eval st expr =      
-      match expr with
-      | Const n -> n
-      | Var   x -> st x
-      | Binop (op, x, y) -> to_func op (eval st x) (eval st y)
-
-    (* Expression parser. You can use the following terminals:
-
-         IDENT   --- a non-empty identifier a-zA-Z[a-zA-Z0-9_]* as a string
-         DECIMAL --- a decimal constant [0-9]+ as a string
-                                                                                                                  
-    *)
-    ostap (                                      
-      parse:
-	  !(Ostap.Util.expr 
-             (fun x -> x)
-	     (Array.map (fun (a, s) -> a, 
-                           List.map  (fun s -> ostap(- $(s)), (fun x y -> Binop (s, x, y))) s
-                        ) 
-              [|                
-		`Lefta, ["!!"];
-		`Lefta, ["&&"];
-		`Nona , ["=="; "!="; "<="; "<"; ">="; ">"];
-		`Lefta, ["+" ; "-"];
-		`Lefta, ["*" ; "/"; "%"];
-              |] 
-	     )
-	     primary);
-      
-      primary:
-        n:DECIMAL {Const n}
-      | x:IDENT   {Var x}
-      | -"(" parse -")"
-    )
-    
-  end
-                    
-(* Simple statements: syntax and sematics *)
-module Stmt =
-  struct
-
-    (* The type for statements *)
-    @type t =
-    (* read into the variable           *) | Read   of string
-    (* write the value of an expression *) | Write  of Expr.t
-    (* assignment                       *) | Assign of string * Expr.t
-    (* composition                      *) | Seq    of t * t with show
-
-    (* The type of configuration: a state, an input stream, an output stream *)
-    type config = Expr.state * int list * int list 
-
-    (* Statement evaluator
-
-         val eval : config -> t -> config
-
-       Takes a configuration and a statement, and returns another configuration
-    *)
-    let rec eval ((st, i, o) as conf) stmt =
-      match stmt with
-      | Read    x       -> (match i with z::i' -> (Expr.update x z st, i', o) | _ -> failwith "Unexpected end of input")
-      | Write   e       -> (st, i, o @ [Expr.eval st e])
-      | Assign (x, e)   -> (Expr.update x (Expr.eval st e) st, i, o)
-      | Seq    (s1, s2) -> eval (eval conf s1) s2
-                                
-    (* Statement parser *)
-    ostap (
-      parse:
-        s:stmt ";" ss:parse {Seq (s, ss)}
-      | stmt;
-      stmt:
-        "read" "(" x:IDENT ")"          {Read x}
-      | "write" "(" e:!(Expr.parse) ")" {Write e}
-      | x:IDENT ":=" e:!(Expr.parse)    {Assign (x, e)}            
-    )
-      
-  end
-
-=======
 struct
 
   (* The type for expressions. Note, in regular OCaml there is no "@type..."
@@ -241,7 +106,6 @@
             )
   )
 end
-
 (* Simple statements: syntax and sematics *)
 module Stmt =
 struct
@@ -282,7 +146,6 @@
             )
   )
 end
->>>>>>> 7db3062a
 (* The top-level definitions *)
 
 (* The top-level syntax category is statement *)
@@ -296,10 +159,6 @@
 *)
 let eval p i =
   let _, _, o = Stmt.eval (Expr.empty, i, []) p in o
-<<<<<<< HEAD
 
 (* Top-level parser *)
-let parse = Stmt.parse                                                     
-=======
 let parse = Stmt.parse
->>>>>>> 7db3062a
